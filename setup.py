#!/usr/bin/env python
# -*- coding: utf-8 -*-

"""The setup script."""

from setuptools import find_packages, setup


try:
    with open('README.md') as readme_file:
        readme = readme_file.read()

except IOError:
    readme = ''


try:
    with open('HISTORY.md') as history_file:
        history = history_file.read()

except IOError:
    history = ''


install_requires = [
    'docutils>=0.10,<0.16',
    'boto3>=1.9.18,<1.10',
    'numpy>=1.14.0,<1.18.0',
    'scikit-learn>=0.20.0,<0.22.0',
    'scipy>=1.0.1,<1.4.0',
    'pandas>=0.21.0,<0.26.0',
    'tqdm>=4.36.1,<4.50.0',
]


examples_require = [
    'jupyter>=1.0.0',
    'matplotlib>=3.1.1',
]


tests_require = [
    'pytest>=3.4.2',
    'pytest-cov>=2.6.0',
<<<<<<< HEAD
    'dask>=2.6.0,<3',
    'toolz>=0.10.0,<1',
=======
    'hyperopt>=0.2.3,<3',
    'tabulate>=0.8.3,<0.9',
>>>>>>> b679b414
]


setup_requires = [
    'pytest-runner>=2.11.1',
]


development_requires = [
    # general
    'bumpversion>=0.5.3',
    'pip>=9.0.1',
    'watchdog>=0.8.3',

    # docs
    'autodocsumm>=0.1.10',
    'ipython>=6.5.0',
    'm2r>=0.2.0',
    'Sphinx>=1.7.1,<2.4',
    'sphinx_rtd_theme>=0.2.4',

    # style check
    'flake8>=3.7.7',
    'isort>=4.3.4',

    # fix style issues
    'autoflake>=1.2',
    'autopep8>=1.4.3',

    # distribute on PyPI
    'twine>=1.10.0',
    'wheel>=0.30.0',

    # Advanced testing
    'tox>=2.9.1',
    'coverage>=4.5.1',
]


setup(
    author='MIT Data To AI Lab',
    author_email='dailabmit@gmail.com',
    classifiers=[
        'Development Status :: 2 - Pre-Alpha',
        'Intended Audience :: Developers',
        'License :: OSI Approved :: MIT License',
        'Natural Language :: English',
        'Programming Language :: Python :: 3',
        'Programming Language :: Python :: 3.5',
        'Programming Language :: Python :: 3.6',
        'Programming Language :: Python :: 3.7',
    ],
    description='Bayesian Tuning and Bandits',
    extras_require={
        'examples': examples_require,
        'test': tests_require,
        'dev': development_requires + tests_require,
    },
    include_package_data=True,
    install_requires=install_requires,
    keywords='machine learning hyperparameters tuning classification',
    license='MIT license',
    long_description=readme + '\n\n' + history,
    long_description_content_type='text/markdown',
    name='baytune',
    packages=find_packages(include=['btb', 'btb.*']),
    python_requires='>=3.5',
    setup_requires=setup_requires,
    test_suite='tests',
    tests_require=tests_require,
    url='https://github.com/HDI-Project/BTB',
    version='0.3.7.dev0',
    zip_safe=False,
)<|MERGE_RESOLUTION|>--- conflicted
+++ resolved
@@ -42,13 +42,10 @@
 tests_require = [
     'pytest>=3.4.2',
     'pytest-cov>=2.6.0',
-<<<<<<< HEAD
     'dask>=2.6.0,<3',
     'toolz>=0.10.0,<1',
-=======
     'hyperopt>=0.2.3,<3',
     'tabulate>=0.8.3,<0.9',
->>>>>>> b679b414
 ]
 
 
