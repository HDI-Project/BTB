# -*- coding: utf-8 -*-

import numpy as np
import pandas as pd

from btb.tuning.hyperparams.boolean import BooleanHyperParam
from btb.tuning.hyperparams.categorical import CategoricalHyperParam
from btb.tuning.hyperparams.numerical import FloatHyperParam, IntHyperParam

"""Package where the Tunable class is defined."""


class Tunable:
    """Tunable class.

    The Tunable class represents a collection of ``HyperParams`` that need to be tuned as a
    whole, at once.

    Attributes:
        hyperparams:
            Dict of HyperParams.
        cardinality:
            Int or ``np.inf`` amount that indicates the number of combinations possible for this
            tunable.

    Args:
        hyperparams (dict):
            Dictionary object that contains the name and the hyperparameter asociated to it.
    """

    def __init__(self, hyperparams):
        self.hyperparams = hyperparams
        self.names = list(hyperparams)
        self.dimensions = 0
        self.cardinality = 1

        for hyperparam in hyperparams.values():
            self.dimensions = self.dimensions + hyperparam.dimensions
            self.cardinality = self.cardinality * hyperparam.cardinality

    def transform(self, values):
        """Transform one or more hyperparameter configurations.

        Transform one or more hyperparameter configurations from the original hyperparameter
        space to the normalized search space.

        Args:
            values (pandas.DataFrame, pandas.Series, dict, list(dict), 2D array-like):
                Values of shape ``(n, len(self.hyperparams))``.

        Returns:
            numpy.ndarray:
                2D array of shape ``(len(values), dimensions)`` where ``dimensions`` is the sum of
                dimensions from all the ``HyperParams`` that compose this ``tunable``.

        Example:
            The example below shows a simple usage of a Tunable class which will transform a valid
            data from a 2D list and a ``numpy.ndarray`` is being returned.

            >>> from btb.tuning.hyperparams.boolean import BooleanHyperParam
            >>> from btb.tuning.hyperparams.categorical import CategoricalHyperParam
            >>> from btb.tuning.hyperparams.numerical import IntHyperParam
            >>> chp = CategoricalHyperParam(['cat', 'dog'])
            >>> bhp = BooleanHyperParam()
            >>> ihp = IntHyperParam(1, 10)
            >>> hyperparams = {
            ...     'chp': chp,
            ...     'bhp': bhp,
            ...     'ihp': ihp
            ... }
            >>> tunable = Tunable(hyperparams)
            >>> values = [
            ...     ['cat', False, 10],
            ...     ['dog', True, 1],
            ... ]
            >>> tunable.transform(values)
            array([[1.  , 0.  , 0.  , 0.95],
                   [0.  , 1.  , 1.  , 0.05]])
        """
        if isinstance(values, dict):
            values = pd.DataFrame([values])

        elif isinstance(values, list) and isinstance(values[0], dict):
            values = pd.DataFrame(values, columns=self.names)

        elif isinstance(values, list) and not isinstance(values[0], list):
            values = pd.DataFrame([values], columns=self.names)

        elif isinstance(values, pd.Series):
            values = values.to_frame().T

        elif not isinstance(values, pd.DataFrame):
            values = pd.DataFrame(values, columns=self.names)

        transformed = list()

        for name in self.names:
            hyperparam = self.hyperparams[name]
            value = values[name].values
            transformed.append(hyperparam.transform(value))

        return np.concatenate(transformed, axis=1)

    def inverse_transform(self, values):
        """Invert one or more hyperparameter configurations.

        Invert one or more hyperparameter configurations from the normalized search
        space :math:`[0, 1]^K` to the original hyperparameter space.

        Args:
            values (array-like):
                2D array of normalized values with shape ``(n, dimensions)`` where ``dimensions``
                is the sum of dimensions from all the ``HyperParams`` that compose this
                ``tunable``.

        Returns:
            pandas.DataFrame

        Example:
            The example below shows a simple usage of a Tunable class which will inverse transform
            a valid data from a 2D list and a ``pandas.DataFrame`` will be returned.

            >>> from btb.tuning.hyperparams.boolean import BooleanHyperParam
            >>> from btb.tuning.hyperparams.categorical import CategoricalHyperParam
            >>> from btb.tuning.hyperparams.numerical import IntHyperParam
            >>> chp = CategoricalHyperParam(['cat', 'dog'])
            >>> bhp = BooleanHyperParam()
            >>> ihp = IntHyperParam(1, 10)
            >>> hyperparams = {
            ...     'chp': chp,
            ...     'bhp': bhp,
            ...     'ihp': ihp
            ... }
            >>> tunable = Tunable(hyperparams)
            >>> values = [
            ...     [1, 0, 0, 0.95],
            ...     [0, 1, 1, 0.05]
            ... ]
            >>> tunable.inverse_transform(values)
               chp    bhp ihp
            0  cat  False  10
            1  dog   True   1
        """

        inverse_transform = list()

        for value in values:
            transformed = list()

            for name in self.names:
                hyperparam = self.hyperparams[name]
                item = value[:hyperparam.dimensions]
                transformed.append(hyperparam.inverse_transform(item))
                value = value[hyperparam.dimensions:]

            transformed = np.array(transformed, dtype=object)
            inverse_transform.append(np.concatenate(transformed, axis=1))

        return pd.DataFrame(np.concatenate(inverse_transform), columns=self.names)

    def sample(self, n_samples):
        """Sample values in the hyperparameters space for this tunable.

        Args:
            n_samlpes (int):
                Number of values to sample.

        Returns:
            numpy.ndarray:
                2D array with shape of ``(n_samples, dimensions)`` where ``dimensions``  is the
                sum of dimensions from all the ``HyperParams`` that compose this ``tunable``.

        Example:
            The example below shows a simple usage of a Tunable class which will generate 2
            samples by calling it's sample method. This will return a ``numpy.ndarray``.

            >>> from btb.tuning.hyperparams.boolean import BooleanHyperParam
            >>> from btb.tuning.hyperparams.categorical import CategoricalHyperParam
            >>> from btb.tuning.hyperparams.numerical import IntHyperParam
            >>> chp = CategoricalHyperParam(['cat', 'dog'])
            >>> bhp = BooleanHyperParam()
            >>> ihp = IntHyperParam(1, 10)
            >>> hyperparams = {
            ...     'chp': chp,
            ...     'bhp': bhp,
            ...     'ihp': ihp
            ... }
            >>> tunable = Tunable(hyperparams)
            >>> tunable.sample(2)
            array([[0.  , 1.  , 0.  , 0.45],
                   [1.  , 0.  , 1.  , 0.95]])
        """
        samples = list()

        for name, hyperparam in self.hyperparams.items():
            items = hyperparam.sample(n_samples)
            samples.append(items)

        return np.concatenate(samples, axis=1)

<<<<<<< HEAD
    def get_defaults(self):
        """Return the default combination for the hyperparameters."""
        return {
            name: hyperparam.default
            for name, hyperparam in self.hyperparams.items()
        }

    @classmethod
    def from_dict(cls, dict_hyperparams):
        """Create an instance from a dictionary containing information over hyperparameters.

        Class method that creates an instance from a dictionary that describes the type of a
        hyperparameter, the range or values that this can have and the default value of the
        hyperparameter.

        Args:
            dict_hyperparams (dict):
                A python dictionary containing as `key` the given name for the hyperparameter and
                as value a dictionary containing the following keys:

                    - Type (str):
                        ``bool`` for ``BoolHyperParam``, ``int`` for ``IntHyperParam``, ``float``
                        for ``FloatHyperParam``, ``str`` for ``CategoricalHyperParam``.

                    - Range or Values (list):
                        Range / values that this hyperparameter can take, in case of
                        ``CategoricalHyperParam`` those will be used as the ``choices``, for
                        ``NumericalHyperParams`` the ``min`` value will be used as the minimum
                        value and the ``max`` value will be used as the ``maximum`` value.

                    - Default (str, bool, int, float or None):
                        The default value for the hyperparameter.

        Returns:
            Tunable:
                A ``Tunable`` instance with the given hyperparameters.
        """

        if not isinstance(dict_hyperparams, dict):
            raise TypeError('Hyperparams must be a dictionary.')

        hyperparams = {}

        for name, hyperparam in dict_hyperparams.items():
            hp_type = hyperparam['type']
            hp_default = hyperparam.get('default')

            if hp_type == 'int':
                hp_range = hyperparam.get('range') or hyperparam.get('values')
                hp_min = min(hp_range) if hp_range else None
                hp_max = max(hp_range) if hp_range else None
                hp_instance = IntHyperParam(min=hp_min, max=hp_max, default=hp_default)

            elif hp_type == 'float':
                hp_range = hyperparam.get('range') or hyperparam.get('values')
                hp_min = min(hp_range)
                hp_max = max(hp_range)
                hp_instance = FloatHyperParam(min=hp_min, max=hp_max, default=hp_default)

            elif hp_type == 'bool':
                hp_instance = BooleanHyperParam(default=hp_default)

            elif hp_type == 'str':
                hp_choices = hyperparam.get('range') or hyperparam.get('values')
                hp_instance = CategoricalHyperParam(choices=hp_choices, default=hp_default)

            hyperparams[name] = hp_instance

        return cls(hyperparams)
=======
    def __repr__(self):
        return 'Tunable({})'.format(self.hyperparams)
>>>>>>> 016f639a
<|MERGE_RESOLUTION|>--- conflicted
+++ resolved
@@ -198,7 +198,6 @@
 
         return np.concatenate(samples, axis=1)
 
-<<<<<<< HEAD
     def get_defaults(self):
         """Return the default combination for the hyperparameters."""
         return {
@@ -268,7 +267,6 @@
             hyperparams[name] = hp_instance
 
         return cls(hyperparams)
-=======
+
     def __repr__(self):
-        return 'Tunable({})'.format(self.hyperparams)
->>>>>>> 016f639a
+        return 'Tunable({})'.format(self.hyperparams)