--- conflicted
+++ resolved
@@ -58,14 +58,10 @@
 
     cardinality = np.inf
 
-<<<<<<< HEAD
     def __init__(self, min=None, max=None, default=None, include_min=True, include_max=True):
-=======
-    def __init__(self, min=None, max=None, include_min=True, include_max=True):
 
         self.include_min = include_min
         self.include_max = include_max
->>>>>>> 016f639a
 
         if min is None or min == -np.inf:
             min = sys.float_info.min
@@ -218,18 +214,13 @@
 
     dimensions = 1
 
-<<<<<<< HEAD
     def __init__(self, min=None, max=None, default=None,
                  include_min=True, include_max=True, step=1):
-        if min is None:
-=======
-    def __init__(self, min=None, max=None, include_min=True, include_max=True, step=1):
 
         self.include_min = include_min
         self.include_max = include_max
 
         if min is None or min == -np.inf:
->>>>>>> 016f639a
             min = -(sys.maxsize / 2)
 
         if max is None or max == np.inf:
