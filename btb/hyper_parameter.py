--- conflicted
+++ resolved
@@ -1,10 +1,4 @@
-<<<<<<< HEAD
-=======
 import copy
-
-from builtins import object, str as newstr
-from collections import namedtuple, defaultdict
->>>>>>> 5e8deed0
 import math
 import random
 from builtins import object
